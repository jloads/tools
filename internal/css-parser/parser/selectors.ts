--- conflicted
+++ resolved
@@ -30,7 +30,6 @@
 	);
 }
 
-<<<<<<< HEAD
 function parseNamespacePrefix(parser: CSSParser) {
 	if (matchDelim(parser, "|")) {
 		nextToken(parser);
@@ -109,10 +108,7 @@
 	return undefined;
 }
 
-function parseIdSelector(parser: CSSParser): CSSIdSelector {
-=======
 function parseIdSelector(parser: CSSParser): CSSIdSelector | undefined {
->>>>>>> e0e11efd
 	const start = parser.getPosition();
 
 	if (matchToken(parser, "Hash")) {
